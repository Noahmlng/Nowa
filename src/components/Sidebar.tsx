--- conflicted
+++ resolved
@@ -421,24 +421,6 @@
       
       {/* Footer with settings button */}
       <div className="py-3 px-3 border-t border-gray-200">
-<<<<<<< HEAD
-        {/* Replace the icon buttons with text buttons in the same row */}
-        <div className="flex justify-between mb-3 text-xs">
-          <button 
-            onClick={handleSaveToServer}
-            className="text-gray-500 hover:text-gray-700 transition-colors" 
-          >
-            备份数据
-          </button>
-          <button 
-            onClick={handleSaveToFile}
-            className="text-gray-500 hover:text-gray-700 transition-colors" 
-          >
-            下载数据
-          </button>
-        </div>
-        <button className="w-full flex items-center space-x-3 text-gray-700 hover:text-blue-600 px-3 py-2 rounded-md hover:bg-gray-100 transition-colors">
-=======
         <button 
           className="w-full flex items-center space-x-3 text-gray-700 hover:text-blue-600 px-3 py-2 rounded-md hover:bg-gray-100 transition-colors"
           onClick={() => {
@@ -448,7 +430,6 @@
           aria-label="打开设置"
           title="打开设置"
         >
->>>>>>> 6d098e50
           <Settings size={18} className="text-gray-500" />
           <span className="text-sm">Settings</span>
         </button>
