--- conflicted
+++ resolved
@@ -1,12 +1,7 @@
 'use client';
 
-<<<<<<< HEAD
-import { useState, useEffect } from 'react';
-import { X, Check, ChevronRight, Clock } from 'lucide-react';
-=======
 import React, { useState, useEffect, useMemo } from 'react';
 import { X, Check, ChevronRight } from 'lucide-react';
->>>>>>> 6d098e50
 import { useAppStore } from '@/store/store';
 
 interface TaskSuggestionsProps {
@@ -35,11 +30,7 @@
  * Allows users to select a suggestion and see a detailed plan.
  */
 export default function TaskSuggestions({ taskId, onClose }: TaskSuggestionsProps) {
-<<<<<<< HEAD
-  const { tasks, userProfile, updateTask, addTaskFeedback, addToUserContextHistory } = useAppStore();
-=======
   const { tasks, userProfile, goals, updateTask, addTaskFeedback } = useAppStore();
->>>>>>> 6d098e50
   
   // Find the target task
   const task = tasks.find(t => t.id === taskId);
@@ -143,19 +134,10 @@
           body: JSON.stringify({
             taskTitle: task.title,
             userProfile,
-<<<<<<< HEAD
-            implicitNeeds: userProfile.goals,
-            recentFeedback: task.feedback && task.feedback.length > 0 
-              ? task.feedback.map(f => f.text).join('\n') 
-              : undefined,
-            userContextHistory: userProfile.userContextHistory
-          })
-=======
             implicitNeeds: activeGoals,
             recentFeedback,
             userContextHistory: relevantContext
           }),
->>>>>>> 6d098e50
         });
         
         console.log('API响应状态: ', response.status, response.statusText);
@@ -247,13 +229,9 @@
           taskTitle: task.title,
           selectedSuggestion: suggestion,
           userProfile,
-<<<<<<< HEAD
-          userContextHistory: userProfile.userContextHistory
-=======
           implicitNeeds, // 添加从活跃目标获取的隐性需求
           recentFeedback,
           userContextHistory: relevantContext // 传递用户上下文历史
->>>>>>> 6d098e50
         })
       });
       
@@ -265,23 +243,9 @@
         throw new Error(`加载详细计划失败: ${response.status} ${response.statusText}`);
       }
       
-<<<<<<< HEAD
-      const data = await response.json();
-      console.log('Received plan data:', data); // 添加日志以便调试
-      
-      // 确保 plan 对象有正确的结构
-      if (data && data.plan) {
-        // 从 Markdown 内容创建结构化的计划
-        const parsedPlan = parseMarkdownPlan(data.plan, task.title, suggestion);
-        setDetailedPlan(parsedPlan);
-      } else {
-        throw new Error('Invalid plan data received');
-      }
-=======
       const plan = await response.json();
       console.log('获取到的计划: ', plan);
       setDetailedPlan(plan);
->>>>>>> 6d098e50
     } catch (error) {
       console.error('加载详细计划时出错:', error);
       
